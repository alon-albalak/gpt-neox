--- conflicted
+++ resolved
@@ -56,13 +56,9 @@
     return torch.cat((-x2, x1), dim=x1.ndim - 1) # dim=-1 triggers a bug in earlier torch versions
 
 @torch.jit.script
-<<<<<<< HEAD
-def apply_rotary_pos_emb(q, k, cos, sin):
+def apply_rotary_pos_emb(q, k, cos, sin, offset: int = 0):
+    cos, sin = cos[offset:q.shape[0]+offset, ...], sin[offset:q.shape[0]+offset, ...]
     return (q * cos) + (rotate_half(q) * sin), (k * cos) + (rotate_half(k) * sin)
 
 def apply_rotary_pos_emb_torch(q, k, cos, sin): # jitting fails with bf16
-=======
-def apply_rotary_pos_emb(q, k, cos, sin, offset: int = 0):
-    cos, sin = cos[offset:q.shape[0]+offset, ...], sin[offset:q.shape[0]+offset, ...]
->>>>>>> ced69eac
     return (q * cos) + (rotate_half(q) * sin), (k * cos) + (rotate_half(k) * sin)