from typing import List, Optional, Dict, Iterator
import numpy as np
import math
import random
import torch
import deepspeed
from megatron import print_rank_0, mpu
from megatron.utils import get_ltor_masks_and_position_ids, reduce_losses
from megatron.model.gpt2_model import cross_entropy

def _get_batch(neox_args, keys, data, datatype):
    """Support function for get_batch / get_batch pipe (to avoid code repetition)"""
    data_b = mpu.broadcast_data(keys, data, datatype)

    # Unpack.
    tokens_ = data_b["text"].long()
    labels = tokens_[:, 1:].contiguous()
    tokens = tokens_[:, :-1].contiguous()

    # Get the masks and position ids.
    attention_mask, loss_mask, position_ids = get_ltor_masks_and_position_ids(
        data=tokens,
        eod_token=neox_args.tokenizer.eod,
        eod_mask_loss=neox_args.eod_mask_loss,
    )

    return tokens, labels, loss_mask, attention_mask, position_ids

class WeightedRandomSampler(torch.utils.data.Sampler):
    datasets: Dict[str, torch.utils.data.Dataset]
    weights: List[float]

    def __init__(self, datasets, weights, num_samples=None, generator=None):
        self.datasets = datasets
        self.weights = weights
        if num_samples is not None:
            self.num_samples = num_samples
        else:
            self.num_samples = sum(len(dataset) for dataset in datasets.values())
        self.generator = generator
        self.epochs = {dataset_name: 0 for dataset_name in datasets.keys()}

        self._dataset_map = {}
        self._inverse_dataset_map = {}
        self._dataset_offsets = {}
        offset = 0
        for i, (dataset_name, dataset) in enumerate(datasets.items()):
            self._dataset_map[i] = dataset_name
            self._inverse_dataset_map[dataset_name] = i
            self._dataset_offsets[i] = offset
            offset += len(dataset)

        # self._dataset_map = {dataset_name: i for i, dataset_name in enumerate(datasets.keys())}
        # self._dataset_offsets = [dataset]
        self._dataset_options = range(len(datasets.keys()))
        self._reset(generator)
        self._all_done = False

    @property
    def all_done(self) -> bool:
        return self._all_done

    @all_done.setter
    def all_done(self, done):
        self._all_done = done

    @property
    def weights(self) -> List[float]:
        return self._weights
    
    @weights.setter
    def weights(self, weights):
        self._weights = weights

    def iterate_epoch(self, dataset_name: str) -> None:
        self.epochs[dataset_name] += 1

    def _reset(self, generator):
        self._samplers = [iter(torch.utils.data.RandomSampler(dataset, generator=generator)) for dataset in self.datasets.values()]

    def _reset_single(self, dataset_name: str, generator):
        self._samplers[self._inverse_dataset_map[dataset_name]] = iter(torch.utils.data.RandomSampler(self.datasets[dataset_name], generator=generator))

    def _infinite_iterator(self):
        while True:

            # check for manual exit
            if self.all_done:
                break

            chosen_dataset = random.choices(self._dataset_options, weights=self._weights, k=1)[0]
            dataset_name = self._dataset_map[chosen_dataset]

            try:
                chosen_sample = next(self._samplers[chosen_dataset])
            except StopIteration:
                self.iterate_epoch(dataset_name)
                generator = torch.Generator()
                generator.manual_seed(self.generator.seed() + self.epochs[dataset_name])
                self._reset_single(dataset_name, self.generator)
                chosen_sample = next(self._samplers[chosen_dataset])
            yield chosen_sample + self._dataset_offsets[chosen_dataset]

    def __iter__(self) -> Iterator[int]:
        return self._infinite_iterator()

    def __len__(self):
        return self.num_samples

class DistributedWeightedRandomSampler(torch.utils.data.distributed.DistributedSampler):
    datasets: Dict[str, torch.utils.data.Dataset]
    weights: List[float]
    def __init__(self, datasets, weights, world_size: Optional[int] = None,
                 rank: Optional[int] = None, shuffle: bool = True,
                 seed: int = 0, drop_last: bool = False) -> None:
        if world_size is None:
            if not torch.distributed.is_available():
                raise RuntimeError("Requires distributed package to be available")
            world_size = torch.distributed.get_world_size()
        if rank is None:
            if not torch.distributed.is_available():
                raise RuntimeError("Requires distributed package to be available")
            rank = torch.distributed.get_rank()
        if rank >= world_size or rank < 0:
            raise ValueError(f"Invalid rank {rank}, rank should be in the interval"
                             f"[0, {world_size - 1}]")
        # self.datasets = datasets
        self.weights = weights
        self.world_size = world_size
        self.rank = rank
        self.epochs = {dataset_name: 0 for dataset_name in datasets.keys()}
        self.drop_last = drop_last
        if self.drop_last:
            print_rank_0("WARNING: drop_last=True is not supported for DistributedWeightedRandomSampler, "
                           "and will be ignored.")
        self.shuffle = shuffle
        self.seed = seed

        # initialize mappings, samples, and offsets
        self.total_samples = 0
        self.local_samples = {}
        self._dataset_map = {}
        self._global_offsets = {}
        self._local_offsets = {}
        global_offset = 0
        dropped_samples = {}
        for i, (dataset_name, dataset) in enumerate(datasets.items()):
            self._dataset_map[i] = dataset_name
            self._global_offsets[dataset_name] = global_offset
            dataset_samples = len(dataset)
            
            if dataset_samples % self.world_size != 0:
                # Split to the nearest number of samples that is evenly divisible across all replicas
                self.local_samples[dataset_name] = math.ceil(
                    (dataset_samples - self.world_size) / self.world_size
                )
            else:
                self.local_samples[dataset_name] = math.ceil(len(dataset) / self.world_size)

            self.total_samples += self.local_samples[dataset_name]
            self._local_offsets[dataset_name] = self.local_samples[dataset_name] * self.rank
            global_offset += dataset_samples
            dropped_samples[dataset_name] = dataset_samples - self.local_samples[dataset_name] * self.world_size

        self.total_local_samples = sum(self.local_samples.values())

        print_rank_0(f"Rank: {self.rank} -- Datasampler World Size: {self.world_size}"
                    f" -- Total samples: {self.total_samples} -- Local samples: {self.local_samples}"
                    f" -- Global offsets: {self._global_offsets} -- Local offsets: {self._local_offsets}"
                    f" -- Dropped samples: {dropped_samples}"
                )

        self._dataset_options = range(len(datasets.keys()))
        self._reset()
        self._all_done = False

    @property
    def all_done(self) -> bool:
        return self._all_done

    @all_done.setter
    def all_done(self, done):
        self._all_done = done

    @property
    def weights(self) -> List[float]:
        return self._weights
    
    @weights.setter
    def weights(self, weights):
        self._weights = weights

    def iterate_epoch(self, dataset_name: str) -> None:
        self.epochs[dataset_name] += 1

    def _reset(self):
        # initialize random number generators
        python_rng = np.random.default_rng(self.seed + self.rank)
        random.seed(python_rng.integers(0, 2**32 - 1))

        # Reset all samplers based on current state
        self._samplers = {}
        for i, (dataset_name, num_samples) in enumerate(self.local_samples.items()):
            indices = list(range(num_samples))
            dataset_seed = self.seed + i + self.rank + ((i+1)*self.rank)
            dataset_rng = np.random.default_rng(dataset_seed)
            g = torch.Generator()
            g.manual_seed(int(dataset_rng.integers(0, 2**32 - 1)))
            self._samplers[dataset_name] = iter(torch.utils.data.RandomSampler(indices, generator=g))

    def _reset_single(self, dataset_name: str, g: torch.Generator):
        indices = list(range(self.local_samples[dataset_name]))
        self._samplers[dataset_name] = iter(torch.utils.data.RandomSampler(indices, generator=g))

    def _infinite_iterator(self) -> Iterator[int]:
        while True:

            # check for manual exit
            if self.all_done:
                break

            chosen_dataset = random.choices(self._dataset_options, weights=self._weights, k=1)[0]
            dataset_name = self._dataset_map[chosen_dataset]

            try:
                chosen_sample = next(self._samplers[dataset_name])
            except StopIteration:
                self.iterate_epoch(dataset_name)
                generator = torch.Generator()
                generator.manual_seed(self.seed + self.epochs[dataset_name] + self.rank)
                self._reset_single(dataset_name, generator)
                chosen_sample = next(self._samplers[dataset_name])
            yield chosen_sample + self._global_offsets[dataset_name] + self._local_offsets[dataset_name]
        

    def __iter__(self) -> Iterator[int]:
        return self._infinite_iterator()

    def __len__(self) -> int:
        return self.total_local_samples


class BaseDataSamplingWeight:
    """
    Simple class that stores the weighting scheme for domains within the data.
    This class will maintain stationary weights, but can be subclassed to
    implement dynamic weighting schemes.
    """
    def __init__(self,
        weights: List[float] = None,
    ):
        self.weights = weights

    @property
    def weights(self):
        return self._weights
    
    @weights.setter
    def weights(self, weights):
        self._weights = weights

    def __call__(self):
        return self.weights
    
    def update(self, iteration: int, **kwargs):
        pass

    def log(self):
        return {}
    
class DynamicDataSamplingWeight(BaseDataSamplingWeight):
    """
    Dynamic data sampling weighter that updates the weights based on the
    provided update method.
    """
    def __init__(self,
        dataset_names: List[str],
        weights: List[float] = None,
        warmup_steps: Optional[int] = 0,
        update_frequency: Optional[int] = 0,
        update_method: Optional[str] = None,
        internal_updates: Optional[bool] = False,
        **kwargs,
    ):
        super().__init__(weights=weights)
        assert(update_frequency > 0)
        self.dataset_names = dataset_names
        self.update_scheduler = UpdateScheduler(
            warmup_steps=warmup_steps,
            update_frequency=update_frequency,
        )
        self.update_method = update_method
        self.weight_updater = get_weight_updater(update_method, dataset_names, weights, **kwargs)
        self.internal_updates = internal_updates
        
    def update(self, iteration: int, **kwargs):
        if self.update_scheduler.requires_update(iteration):
            self.weights = self.weight_updater.update(iteration=iteration, **kwargs)
        elif self.internal_updates:
            self.weight_updater.internal_update(iteration=iteration, **kwargs)

    def group_update(self, iteration: int, **kwargs):
        if self.update_scheduler.requires_update(iteration):
            self.weights = self.weight_updater.group_update(iteration=iteration, **kwargs)
        elif self.internal_updates:
            self.weight_updater.internal_update(iteration=iteration, **kwargs)

    def log(self):
        logging_dict = {}
        for var in self.weight_updater.vars_to_log:
            logging_dict[var] = getattr(self.weight_updater, var)
        return logging_dict

class UpdateScheduler:
    def __init__(self, warmup_steps: int, update_frequency: int):
        self.warmup_steps = warmup_steps
        self.update_frequency = update_frequency

    def requires_update(self, iteration: int) -> bool:
        return iteration > self.warmup_steps and iteration % self.update_frequency == 0

class EMAWeightUpdater:
    """
    Implementation of the weight updater, using Exponential Moving Average (EMA).
    """
    def __init__(
        self,
        dataset_names: List[str],
        weights: List[float],
    ):
        self.dataset_names = dataset_names
        self.dataset_map = {name: i for i, name in enumerate(dataset_names)}
        self.num_datasets = len(dataset_names)
        self.weights = {name: weight for name, weight in zip(dataset_names, weights)}
        total_weights = np.sum(weights)
        self._probabilities = {name: weight/total_weights for name, weight in zip(dataset_names, weights)}
        self.smoothing_factor = 2
        self.distribution_function = None # can be None or "softmax"
        self.vars_to_log = ["_probabilities", "weights"]

    def update(self, dataset_name: str, reward: float, iteration: int) -> List[float]:
        self.weights[dataset_name] = (self.smoothing_factor / (1 + iteration)) * reward + (1 - self.smoothing_factor / (1 + iteration)) * self.weights[dataset_name]

        if self.distribution_function == "softmax":
            total_weights = np.sum([np.exp(weight) for weight in self.weights.values()])
            self._probabilities = {name: np.exp(weight)/total_weights for name, weight in self.weights.items()}

        else:
            total_weights = np.sum([weight for weight in self.weights.values()])
            self._probabilities = {name: weight/total_weights for name, weight in self.weights.items()}

        return list(self._probabilities.values())

class Exp3WeightUpdater:
    """
    Implementation of the weight updater, using Exponential-weight algorithm for Exploration and Exploitation (Exp3).
    """
    def __init__(
            self,
            dataset_names: List[str],
            weights: List[float],
            ):
        self.dataset_names = dataset_names
        self.dataset_map = {name: i for i, name in enumerate(dataset_names)}
        self.num_datasets = len(dataset_names)
        self.weights = weights
        self._cumulative_estimated_reward = {name: 0.0 for name in dataset_names}
        total_weights = np.sum(weights)
        self._probabilities = {name: weight/total_weights for name, weight in zip(dataset_names, weights)}
        self.eps = 1/self.num_datasets
        self.prev_eps = None
        self.vars_to_log = ["_probabilities", "_cumulative_estimated_reward"]

    def update(self, dataset_name: str, reward: float, iteration: int) -> List[float]:
        """
        Updates the weights based on the provided reward.
        """

        # print(f"Rank: {torch.distributed.get_rank()} -- dataset_name: {dataset_name} -- reward: {reward}"
        #       f" -- eps {self.eps} -- prev_eps {self.prev_eps}")

        # update cumulative estimated reward
        self._cumulative_estimated_reward[dataset_name] += reward/self._probabilities[dataset_name]

        # print(f"Rank: {torch.distributed.get_rank()} -- cumulative_estimated_reward {self._cumulative_estimated_reward}")

        # calculate epsilons
        self.prev_eps = self.eps
        self.eps = min(1/self.num_datasets, math.sqrt(math.log(self.num_datasets)/(self.num_datasets*iteration)))

        # print(f"Rank: {torch.distributed.get_rank()} -- eps {self.eps} -- prev_eps {self.prev_eps}")

        # calculate scaling factor
        total_estimated_rewards = sum([math.exp(r*self.prev_eps) for r in self._cumulative_estimated_reward.values()])
        scaling_factor = (1-self.num_datasets*self.eps)/total_estimated_rewards

        # print(f"Rank: {torch.distributed.get_rank()} -- total_estimated_rewards {total_estimated_rewards} -- scaling_factor {scaling_factor}")

        # update weights
        for name in self.dataset_names:
            self.weights[self.dataset_map[name]] = math.exp(self._cumulative_estimated_reward[name]*self.prev_eps)*scaling_factor + self.eps

        # print(f"Rank: {torch.distributed.get_rank()} -- cumulative_estimated_reward {self._cumulative_estimated_reward}")

        # update probabilities
        total_weights = sum(self.weights)
        for name in self.dataset_names:
            self._probabilities[name] = self.weights[self.dataset_map[name]]/total_weights

        # print(f"Rank: {torch.distributed.get_rank()} -- reward: {reward} -- eps {self.eps} -- scaling_factor {scaling_factor}"
        #       f" -- cumulative_estimated_reward {self._cumulative_estimated_reward} -- weights {self.weights} -- probabilities {self._probabilities}"
        #       f" -- total_weights {total_weights}"
        #       )

        return list(self._probabilities.values())
<<<<<<< HEAD

    def group_update(self, dataset_names: List[str], rewards: List, iteration: int):
        # calculate epsilons
        self.prev_eps = self.eps
        self.eps = min(1/self.num_datasets, math.sqrt(math.log(self.num_datasets)/(self.num_datasets*iteration)))

        # update cumulative estimated reward
        for name, reward in zip(dataset_names, rewards):
            self._cumulative_estimated_reward[name] += reward/self._probabilities[name]
        # print(f"Rank: {torch.distributed.get_rank()} -- cumulative_estimated_reward {self._cumulative_estimated_reward}")

        # calculate scaling factor
        total_estimated_rewards = sum([math.exp(r*self.prev_eps) for r in self._cumulative_estimated_reward.values()])
        scaling_factor = (1-self.num_datasets*self.eps)/total_estimated_rewards
        # print(f"Rank: {torch.distributed.get_rank()} -- total_estimated_rewards {total_estimated_rewards} -- scaling_factor {scaling_factor}")

        # update weights
        for name in self.dataset_names:
            self.weights[self.dataset_map[name]] = math.exp(self._cumulative_estimated_reward[name]*self.prev_eps)*scaling_factor + self.eps
        # print(f"Rank: {torch.distributed.get_rank()} -- cumulative_estimated_reward {self._cumulative_estimated_reward}")

        # update probabilities
        total_weights = sum(self.weights)
        for name in self.dataset_names:
            self._probabilities[name] = self.weights[self.dataset_map[name]]/total_weights

        # print(f"Rank: {torch.distributed.get_rank()} -- reward: {reward} -- eps {self.eps} -- scaling_factor {scaling_factor}"
        #       f" -- cumulative_estimated_reward {self._cumulative_estimated_reward} -- weights {self.weights} -- probabilities {self._probabilities}"
        #       f" -- total_weights {total_weights}"
        #       )

        return list(self._probabilities.values())
    
class SmoothedMeanWeightUpdater:
    def __init__(
            self,
            dataset_names: List[str],
            weights: List[float],
            ):
        self.dataset_names = dataset_names
        self.dataset_map = {name: i for i, name in enumerate(dataset_names)}
        self.num_datasets = len(dataset_names)
        self.weights = weights
        self._estimated_reward = {name: 0.0 for name in dataset_names}
        total_weights = np.sum(weights)
        self._probabilities = {name: weight/total_weights for name, weight in zip(dataset_names, weights)}
        self.eps = 1/self.num_datasets
        self.prev_eps = None
        self.smoothing_factor = 0.9
        self.vars_to_log = ["_probabilities", "_estimated_reward"]

    def update(self, dataset_name: str, reward: float, iteration: int) -> List[float]:
        """
        Updates the weights based on the provided reward.
        """

        # update cumulative estimated reward
        self._estimated_reward[dataset_name] = self.smoothing_factor*self._estimated_reward[dataset_name] + (1-self.smoothing_factor)*reward

        # calculate epsilons
        self.prev_eps = self.eps
        self.eps = min(1/self.num_datasets, math.sqrt(math.log(self.num_datasets)/(self.num_datasets*iteration)))
=======
>>>>>>> 264e78dc

        # calculate scaling factor
        total_estimated_rewards = sum([math.exp(r*self.prev_eps) for r in self._estimated_reward.values()])
        scaling_factor = (1-self.num_datasets*self.eps)/total_estimated_rewards

        # update weights
        for name in self.dataset_names:
            self.weights[self.dataset_map[name]] = math.exp(self._estimated_reward[name]*self.prev_eps)*scaling_factor + self.eps

        # update probabilities
        total_weights = sum(self.weights)
        for name in self.dataset_names:
            self._probabilities[name] = self.weights[self.dataset_map[name]]/total_weights

        return list(self._probabilities.values())
    
    def group_update(self, dataset_names: List[str], rewards: List, iteration: int):
        # calculate epsilons
        self.prev_eps = self.eps
        self.eps = min(1/self.num_datasets, math.sqrt(math.log(self.num_datasets)/(self.num_datasets*iteration)))

        # update cumulative estimated reward
        for name, reward in zip(dataset_names, rewards):
            # smoothed mean
            # self._estimated_reward[name] = self.smoothing_factor*self._estimated_reward[name] + (1-self.smoothing_factor)*reward
            # smoothed exponentiated mean
            self._estimated_reward[name] = self.smoothing_factor*self._estimated_reward[name] + (1-self.smoothing_factor)*math.exp(reward)
        # print(f"Rank: {torch.distributed.get_rank()} -- estimated_reward {self._estimated_reward}")

        # calculate scaling factor
        # total_estimated_rewards = sum([math.exp(r*self.prev_eps) for r in self._estimated_reward.values()])
        # scaling_factor = (1-self.num_datasets*self.eps)/total_estimated_rewards
        # calculate normalized scaling factor
        total_estimated_rewards = sum((r*self.prev_eps) for r in self._estimated_reward.values())
        scaling_factor = (1-self.num_datasets*self.eps)/total_estimated_rewards

        # update weights
        for name in self.dataset_names:
            # self.weights[self.dataset_map[name]] = math.exp(self._estimated_reward[name]*self.prev_eps)*scaling_factor + self.eps
            self.weights[self.dataset_map[name]] = self._estimated_reward[name]*self.prev_eps*scaling_factor + self.eps

        # update probabilities
        total_weights = sum(self.weights)
        for name in self.dataset_names:
            self._probabilities[name] = self.weights[self.dataset_map[name]]/total_weights

        return list(self._probabilities.values())

class NaiveValidationWeightUpdater:
    def __init__(
            self,
            dataset_names: List[str],
            weights: List[float],
            reward_dataloaders: List,
            neox_args,
            ):
        self.neox_args = neox_args
        self.dataset_names = dataset_names
        self.dataset_map = {name: i for i, name in enumerate(dataset_names)}
        self.num_datasets = len(dataset_names)
        self.weights = weights
        total_weights = np.sum(weights)
        self._probabilities = {name: weight/total_weights for name, weight in zip(dataset_names, weights)}
        self._rewards = {name: 0.0 for name in dataset_names}
        self._cumulative_estimated_reward = {name: 0.0 for name in dataset_names}
        # self._normalized_rewards = {name: 0.0 for name in dataset_names}
        self.reward_dataloaders = reward_dataloaders
        self.reward_data_iterators = {name: iter(dataloader) for name, dataloader in reward_dataloaders.items()}
        self.eps = 1/self.num_datasets
        self.prev_eps = None
        self.vars_to_log = ["_probabilities", "_cumulative_estimated_reward"]

    def update(self, iteration: int, model) -> List[float]:
        model.eval()
        keys = ["text"]
        datatype = torch.int64
        with torch.no_grad():
            for name, iterator in self.reward_data_iterators.items():
                try:
                    batch = next(iterator)
                except StopIteration:
                    # reset iterator
                    self.reward_data_iterators[name] = iter(self.reward_dataloaders[name])
                    batch = next(self.reward_data_iterators[name])
                

                tokens, labels, loss_mask, attention_mask, position_ids = _get_batch(
                    neox_args=self.neox_args,
                    keys=keys,
                    data=batch,
                    datatype=datatype,
                )

                outputs = model((tokens, position_ids, attention_mask))
                reward = cross_entropy(
                    outputs, (labels, loss_mask), _fp16=self.neox_args.fp16_lm_cross_entropy
                )
                self._rewards[name] = reduce_losses([reward]).mean().item()

                # When contiguous memory optimizations are enabled, the buffers
                # allocated by the optimizations are deallocated during backward pass
                # in the absence of backward pass the buffers should be reset after each
                # forward pass
                if self.neox_args.deepspeed and self.neox_args.deepspeed_activation_checkpointing:
                    deepspeed.checkpointing.reset()
        
        # update cumulative estimated (normalized) rewards
        max_reward = max(self._rewards.values())
        min_reward = min(self._rewards.values())
        for name in self.dataset_names:
            # self._normalized_rewards[name] = (self._rewards[name] - min_reward)/(max_reward - min_reward)
            self._cumulative_estimated_reward[name] += (self._rewards[name] - min_reward)/(max_reward - min_reward)

        # calculate epsilons
        self.prev_eps = self.eps
        self.eps = min(1/self.num_datasets, math.sqrt(math.log(self.num_datasets)/(self.num_datasets*iteration)))

        # calculate scaling factor
        total_estimated_rewards = sum([math.exp(r*self.prev_eps) for r in self._cumulative_estimated_reward.values()])
        scaling_factor = (1-self.num_datasets*self.eps)/total_estimated_rewards

        # update probabilities
        # total_rewards = sum([math.exp(r) for r in self._normalized_rewards.values()])
        # for name in self.dataset_names:
        #     self._probabilities[name] = math.exp(self._normalized_rewards[name])/total_rewards
        # model.train()
        # return list(self._probabilities.values())

        # update weights
        for name in self.dataset_names:
            self.weights[self.dataset_map[name]] = math.exp(self._cumulative_estimated_reward[name]*self.prev_eps)*scaling_factor + self.eps

        # update probabilities
        # ALON: total_weights should be summing up to 1, can possibly skip the following step
        total_weights = np.sum(self.weights)
        for name in self.dataset_names:
            self._probabilities[name] = self.weights[self.dataset_map[name]]/total_weights

        model.train()
        return list(self._probabilities.values())

def get_weight_updater(update_method: str, dataset_names, weights, **kwargs):
    if update_method == "exp3":
        return Exp3WeightUpdater(dataset_names=dataset_names, weights=weights)
<<<<<<< HEAD
    elif update_method == "smoothed_mean":
        return SmoothedMeanWeightUpdater(dataset_names=dataset_names, weights=weights)
=======
    elif update_method == "ema":
        return EMAWeightUpdater(dataset_names=dataset_names, weights=weights)
>>>>>>> 264e78dc
    elif update_method == "naive_validation":
        return NaiveValidationWeightUpdater(dataset_names=dataset_names, weights=weights,
                                            reward_dataloaders=kwargs["reward_dataloaders"],
                                            neox_args=kwargs["neox_args"])
                                                     

def get_data_sampling_weighter(
        dataset_names: List[str],
        weights: List[float],
        warmup_steps: Optional[int] = 0,
        update_frequency: Optional[int] = 0,
        update_method: Optional[str] = None,
        **kwargs):
    """
    Returns a data sampling weighter based on the provided arguments.
    """
    if update_method is None:
        assert(warmup_steps==0 and update_frequency==0), "Must provide update method if warmup steps or update frequency are provided."
        return BaseDataSamplingWeight(weights=weights)
    
    return DynamicDataSamplingWeight(
        dataset_names=dataset_names,
        weights=weights,
        warmup_steps=warmup_steps,
        update_frequency=update_frequency,
        update_method=update_method,
        **kwargs
    )<|MERGE_RESOLUTION|>--- conflicted
+++ resolved
@@ -413,7 +413,7 @@
         #       )
 
         return list(self._probabilities.values())
-<<<<<<< HEAD
+
 
     def group_update(self, dataset_names: List[str], rewards: List, iteration: int):
         # calculate epsilons
@@ -476,8 +476,6 @@
         # calculate epsilons
         self.prev_eps = self.eps
         self.eps = min(1/self.num_datasets, math.sqrt(math.log(self.num_datasets)/(self.num_datasets*iteration)))
-=======
->>>>>>> 264e78dc
 
         # calculate scaling factor
         total_estimated_rewards = sum([math.exp(r*self.prev_eps) for r in self._estimated_reward.values()])
@@ -622,13 +620,10 @@
 def get_weight_updater(update_method: str, dataset_names, weights, **kwargs):
     if update_method == "exp3":
         return Exp3WeightUpdater(dataset_names=dataset_names, weights=weights)
-<<<<<<< HEAD
+    elif update_method == "ema":
+        return EMAWeightUpdater(dataset_names=dataset_names, weights=weights)
     elif update_method == "smoothed_mean":
         return SmoothedMeanWeightUpdater(dataset_names=dataset_names, weights=weights)
-=======
-    elif update_method == "ema":
-        return EMAWeightUpdater(dataset_names=dataset_names, weights=weights)
->>>>>>> 264e78dc
     elif update_method == "naive_validation":
         return NaiveValidationWeightUpdater(dataset_names=dataset_names, weights=weights,
                                             reward_dataloaders=kwargs["reward_dataloaders"],
